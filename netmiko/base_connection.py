'''
Base connection class for netmiko

Handles SSH connection and methods that are generically applicable to different
platforms (Cisco and non-Cisco).

Also defines methods that should generally be supported by child classes
'''

from __future__ import print_function
from __future__ import unicode_literals

import paramiko
import telnetlib
import time
import socket
import re
import io
from os import path
from threading import Lock

from netmiko.netmiko_globals import MAX_BUFFER, BACKSPACE_CHAR
from netmiko.ssh_exception import NetMikoTimeoutException, NetMikoAuthenticationException
from netmiko.utilities import write_bytes, check_serial_port
from netmiko.py23_compat import string_types
from netmiko import log
import serial


class BaseConnection(object):
    """
    Defines vendor independent methods.

    Otherwise method left as a stub method.
    """
    def __init__(self, ip='', host='', username='', password='', secret='', port=None,
                 device_type='', verbose=False, global_delay_factor=1, use_keys=False,
                 key_file=None, allow_agent=False, ssh_strict=False, system_host_keys=False,
                 alt_host_keys=False, alt_key_file='', ssh_config_file=None, timeout=8,
                 session_timeout=60, keepalive=0, default_enter=None, response_return=None,
                 serial_settings=None):
        """
        Initialize attributes for establishing connection to target device.

        :param ip: IP address of target device. Not required if `host` is
            provided.
        :type ip: str
        :param host: Hostname of target device. Not required if `ip` is
                provided.
        :type host: str
        :param username: Username to authenticate against target device if
                required.
        :type username: str
        :param password: Password to authenticate against target device if
                required.
        :type password: str
        :param secret: The enable password if target device requires one.
        :type secret: str
        :param port: The destination port used to connect to the target
                device.
        :type port: int or None
        :param device_type: Class selection based on device type.
        :type device_type: str
        :param verbose: Enable additional messages to standard output.
        :type verbose: bool
        :param global_delay_factor: Multiplication factor affecting Netmiko delays (default: 1).
        :type global_delay_factor: int
        :param use_keys: Connect to target device using SSH keys.
        :type use_keys: bool
        :param key_file: Filename path of the SSH key file to use.
        :type key_file: str
        :param allow_agent: Enable use of SSH key-agent.
        :type allow_agent: bool
        :param ssh_strict: Automatically reject unknown SSH host keys (default: False, which
                means unknown SSH host keys will be accepted).
        :type ssh_strict: bool
        :param system_host_keys: Load host keys from the user's 'known_hosts' file.
        :type system_host_keys: bool
        :param alt_host_keys: If `True` host keys will be loaded from the file specified in
                'alt_key_file'.
        :type alt_host_keys: bool
        :param alt_key_file: SSH host key file to use (if alt_host_keys=True).
        :type alt_key_file: str
        :param ssh_config_file: File name of OpenSSH configuration file.
        :type ssh_config_file: str
        :param timeout: Connection timeout.
        :type timeout: float
        :param session_timeout: Set a timeout for parallel requests.
        :type session_timeout: float
        :param keepalive: Send SSH keepalive packets at a specific interval, in seconds.
                Currently defaults to 0, for backwards compatibility (it will not attempt
                to keep the connection alive).
        :type keepalive: int
        :param default_enter: Character(s) to send to correspond to enter key (default: '\n').
        :type default_enter: str
        :param response_return: Character(s) to use in normalized return data to represent
                enter key (default: '\n')
        :type response_return: str
        """
        self.remote_conn = None
        self.RETURN = '\n' if default_enter is None else default_enter
        self.TELNET_RETURN = '\r\n'
        # Line Separator in response lines
        self.RESPONSE_RETURN = '\n' if response_return is None else response_return
        if ip:
            self.host = ip
            self.ip = ip
        elif host:
            self.host = host
        if not ip and not host and 'serial' not in device_type:
            raise ValueError("Either ip or host must be set")
        if port is None:
            if 'telnet' in device_type:
                self.port = 23
            else:
                self.port = 22
        else:
            if 'serial' in device_type:
                self.port = check_serial_port(port)
                self.host = 'serial'
            else:
                self.port = int(port)
        self.username = username
        self.password = password
        self.secret = secret
        self.device_type = device_type
        self.ansi_escape_codes = False
        self.verbose = verbose
        self.timeout = timeout
        self.session_timeout = session_timeout
        self.keepalive = keepalive
        if serial_settings is None:
            serial_settings = {}
        self.serial_settings = serial_settings
        self.serial_defaults = {
                'baudrate': 9600,
                'bytesize': serial.EIGHTBITS,
                'parity': serial.PARITY_NONE,
                'stopbits': serial.STOPBITS_ONE
            }

        # Use the greater of global_delay_factor or delay_factor local to method
        self.global_delay_factor = global_delay_factor

        # set in set_base_prompt method
        self.base_prompt = ''

        self._session_locker = Lock()
        # determine if telnet or SSH
        if '_telnet' in device_type:
            self.protocol = 'telnet'
            self._modify_connection_params()
            self.establish_connection()
            self.session_preparation()
        if '_serial' in device_type:
            self.protocol = 'serial'
            self._modify_connection_params()
            self.establish_connection()
            self.session_preparation()
        else:
            self.protocol = 'ssh'

            if not ssh_strict:
                self.key_policy = paramiko.AutoAddPolicy()
            else:
                self.key_policy = paramiko.RejectPolicy()

            # Options for SSH host_keys
            self.use_keys = use_keys
            self.key_file = key_file
            self.allow_agent = allow_agent
            self.system_host_keys = system_host_keys
            self.alt_host_keys = alt_host_keys
            self.alt_key_file = alt_key_file

            # For SSH proxy support
            self.ssh_config_file = ssh_config_file

            self._modify_connection_params()
            self.establish_connection()
            self.session_preparation()

    def __enter__(self):
        """Establish a session using a Context Manager."""
        return self

    def __exit__(self, exc_type, exc_value, traceback):
        """Gracefully close connection on Context Manager exit."""
        self.disconnect()

    def _modify_connection_params(self):
        """Modify connection parameters prior to SSH connection."""
        pass

    def _timeout_exceeded(self, start, msg='Timeout exceeded!'):
        """
        Raise NetMikoTimeoutException if waiting too much in the
        serving queue.
        """
        if not start:
            # Must provide a comparison time
            return False
        if time.time() - start > self.session_timeout:
            # session_timeout exceeded
            raise NetMikoTimeoutException(msg)
        return False

    def _lock_netmiko_session(self, start=None):
        """
        Try to acquire the Netmiko session lock. If not available, wait in the queue until
        the channel is available again.
        """
        if not start:
            start = time.time()
        # Wait here until the SSH channel lock is acquired or until session_timeout exceeded
        while (not self._session_locker.acquire(False) and
               not self._timeout_exceeded(start, 'The netmiko channel is not available!')):
                time.sleep(.1)
        return True

    def _unlock_netmiko_session(self):
        """
        Release the channel at the end of the task.
        """
        if self._session_locker.locked():
            self._session_locker.release()

    def _write_channel(self, out_data):
        """Generic handler that will write to both SSH and telnet channel."""
        if self.protocol == 'ssh':
            self.remote_conn.sendall(write_bytes(out_data))
        elif self.protocol == 'telnet':
            self.remote_conn.write(write_bytes(out_data))
        elif self.protocol == 'serial':
            self.remote_conn.write(write_bytes(out_data))
            self.remote_conn.flush()
        else:
            raise ValueError("Invalid protocol specified")
        try:
            log.debug("write_channel: {}".format(write_bytes(out_data)))
        except UnicodeDecodeError:
            # Don't log non-ASCII characters; this is null characters and telnet IAC (PY2)
            pass

    def write_channel(self, out_data):
        """Generic handler that will write to both SSH and telnet channel."""
        self._lock_netmiko_session()
        try:
            self._write_channel(out_data)
        finally:
            # Always unlock the SSH channel, even on exception.
            self._unlock_netmiko_session()

    def is_alive(self):
        """Returns a boolean flag with the state of the connection."""
        null = chr(0)
        if self.remote_conn is None:
            log.error("Connection is not initialised, is_alive returns False")
            return False
        if self.protocol == 'telnet':
            try:
                # Try sending IAC + NOP (IAC is telnet way of sending command
                # IAC = Interpret as Command (it comes before the NOP)
                log.debug("Sending IAC + NOP")
                self.device.write_channel(telnetlib.IAC + telnetlib.NOP)
                return True
            except AttributeError:
                return False
        else:
            # SSH
            try:
                # Try sending ASCII null byte to maintain the connection alive
                log.debug("Sending the NULL byte")
                self.write_channel(null)
                return self.remote_conn.transport.is_active()
            except (socket.error, EOFError):
                log.error("Unable to send", exc_info=True)
                # If unable to send, we can tell for sure that the connection is unusable
                return False
        return False

    def _read_channel(self):
        """Generic handler that will read all the data from an SSH or telnet channel."""
        if self.protocol == 'ssh':
            output = ""
            while True:
                if self.remote_conn.recv_ready():
                    outbuf = self.remote_conn.recv(MAX_BUFFER)
                    if len(outbuf) == 0:
                        raise EOFError("Channel stream closed by remote device.")
                    output += outbuf.decode('utf-8', 'ignore')
                else:
                    break
        elif self.protocol == 'telnet':
            output = self.remote_conn.read_very_eager().decode('utf-8', 'ignore')
        elif self.protocol == 'serial':
            output = ""
            while (self.remote_conn.in_waiting > 0):
                output += self.remote_conn.read(self.remote_conn.inWaiting())
        log.debug("read_channel: {}".format(output))
        return output

    def read_channel(self):
        """Generic handler that will read all the data from an SSH or telnet channel."""
        output = ""
        self._lock_netmiko_session()
        try:
            output = self._read_channel()
        finally:
            # Always unlock the SSH channel, even on exception.
            self._unlock_netmiko_session()
        return output

    def _read_channel_expect(self, pattern='', re_flags=0, max_loops=None):
        """
        Function that reads channel until pattern is detected.

        pattern takes a regular expression.

        By default pattern will be self.base_prompt

        Note: this currently reads beyond pattern. In the case of SSH it reads MAX_BUFFER.
        In the case of telnet it reads all non-blocking data.

        There are dependencies here like determining whether in config_mode that are actually
        depending on reading beyond pattern.
        """
        output = ''
        if not pattern:
            pattern = re.escape(self.base_prompt)
        log.debug("Pattern is: {0}".format(pattern))

        # Will loop for self.timeout time (override with max_loops argument)
        i = 1
        loop_delay = .1
        if not max_loops:
            max_loops = self.timeout / loop_delay
        while i < max_loops:
            if self.protocol == 'ssh':
                try:
                    # If no data available will wait timeout seconds trying to read
                    self._lock_netmiko_session()
                    new_data = self.remote_conn.recv(MAX_BUFFER)
                    if len(new_data) == 0:
                        raise EOFError("Channel stream closed by remote device.")
                    new_data = new_data.decode('utf-8', 'ignore')
                    log.debug("_read_channel_expect read_data: {0}".format(new_data))
                    output += new_data
                except socket.timeout:
                    raise NetMikoTimeoutException("Timed-out reading channel, data not available.")
                finally:
                    self._unlock_netmiko_session()
            elif self.protocol == 'telnet' or 'serial':
                output += self.read_channel()
            if re.search(pattern, output, flags=re_flags):
                log.debug("Pattern found: {0} {1}".format(pattern, output))
                return output
            time.sleep(loop_delay * self.global_delay_factor)
            i += 1
        raise NetMikoTimeoutException("Timed-out reading channel, pattern not found in output: {}"
                                      .format(pattern))

    def _read_channel_timing(self, delay_factor=1, max_loops=150):
        """
        Read data on the channel based on timing delays.

        Attempt to read channel max_loops number of times. If no data this will cause a 15 second
        delay.

        Once data is encountered read channel for another two seconds (2 * delay_factor) to make
        sure reading of channel is complete.
        """
        delay_factor = self.select_delay_factor(delay_factor)
        channel_data = ""
        i = 0
        while i <= max_loops:
            time.sleep(.1 * delay_factor)
            new_data = self.read_channel()
            if new_data:
                channel_data += new_data
            else:
                # Safeguard to make sure really done
                time.sleep(2 * delay_factor)
                new_data = self.read_channel()
                if not new_data:
                    break
                else:
                    channel_data += new_data
            i += 1
        return channel_data

    def read_until_prompt(self, *args, **kwargs):
        """Read channel until self.base_prompt detected. Return ALL data available."""
        return self._read_channel_expect(*args, **kwargs)

    def read_until_pattern(self, *args, **kwargs):
        """Read channel until pattern detected. Return ALL data available."""
        return self._read_channel_expect(*args, **kwargs)

    def read_until_prompt_or_pattern(self, pattern='', re_flags=0):
        """Read until either self.base_prompt or pattern is detected. Return ALL data available."""
        combined_pattern = re.escape(self.base_prompt)
        if pattern:
            combined_pattern = r"({}|{})".format(combined_pattern, pattern)
        return self._read_channel_expect(combined_pattern, re_flags=re_flags)

    def serial_login(self, pri_prompt_terminator=r'#\s*$', alt_prompt_terminator=r'>\s*$',
                     username_pattern=r"(?:[Uu]ser:|sername|ogin)", pwd_pattern=r"assword",
                     delay_factor=1, max_loops=20):
        self.telnet_login(pri_prompt_terminator, alt_prompt_terminator, username_pattern,
                          pwd_pattern, delay_factor, max_loops)

    def telnet_login(self, pri_prompt_terminator=r'#\s*$', alt_prompt_terminator=r'>\s*$',
                     username_pattern=r"(?:[Uu]ser:|sername|ogin)", pwd_pattern=r"assword",
                     delay_factor=1, max_loops=20):
        """Telnet login. Can be username/password or just password."""
        delay_factor = self.select_delay_factor(delay_factor)
        time.sleep(1 * delay_factor)

        output = ''
        return_msg = ''
        i = 1
        while i <= max_loops:
            try:
                output = self.read_channel()
                return_msg += output

                # Search for username pattern / send username
                if re.search(username_pattern, output):
                    self.write_channel(self.username + self.TELNET_RETURN)
                    time.sleep(1 * delay_factor)
                    output = self.read_channel()
                    return_msg += output

                # Search for password pattern / send password
                if re.search(pwd_pattern, output):
                    self.write_channel(self.password + self.TELNET_RETURN)
                    time.sleep(.5 * delay_factor)
                    output = self.read_channel()
                    return_msg += output
                    if (re.search(pri_prompt_terminator, output, flags=re.M)
                            or re.search(alt_prompt_terminator, output, flags=re.M)):
                        return return_msg

                # Check if proper data received
                if (re.search(pri_prompt_terminator, output, flags=re.M)
                        or re.search(alt_prompt_terminator, output, flags=re.M)):
                    return return_msg

                self.write_channel(self.TELNET_RETURN)
                time.sleep(.5 * delay_factor)
                i += 1
            except EOFError:
                msg = "Telnet login failed: {}".format(self.host)
                raise NetMikoAuthenticationException(msg)

        # Last try to see if we already logged in
        self.write_channel(self.TELNET_RETURN)
        time.sleep(.5 * delay_factor)
        output = self.read_channel()
        return_msg += output
        if (re.search(pri_prompt_terminator, output, flags=re.M)
                or re.search(alt_prompt_terminator, output, flags=re.M)):
            return return_msg

        msg = "Telnet login failed: {}".format(self.host)
        raise NetMikoAuthenticationException(msg)

    def session_preparation(self):
        """
        Prepare the session after the connection has been established

        This method handles some differences that occur between various devices
        early on in the session.

        In general, it should include:
        self._test_channel_read()
        self.set_base_prompt()
        self.disable_paging()
        self.set_terminal_width()
        self.clear_buffer()
        """
        self._test_channel_read()
        self.set_base_prompt()
        self.disable_paging()
        self.set_terminal_width()

        # Clear the read buffer
        time.sleep(.3 * self.global_delay_factor)
        self.clear_buffer()

    def _use_ssh_config(self, dict_arg):
        """Update SSH connection parameters based on contents of SSH 'config' file."""

        connect_dict = dict_arg.copy()

        # Use SSHConfig to generate source content.
        full_path = path.abspath(path.expanduser(self.ssh_config_file))
        if path.exists(full_path):
            ssh_config_instance = paramiko.SSHConfig()
            with io.open(full_path, "rt", encoding='utf-8') as f:
                ssh_config_instance.parse(f)
                source = ssh_config_instance.lookup(self.host)
        else:
            source = {}

        if source.get('proxycommand'):
            proxy = paramiko.ProxyCommand(source['proxycommand'])
        elif source.get('ProxyCommand'):
            proxy = paramiko.ProxyCommand(source['proxycommand'])
        else:
            proxy = None

        # Only update 'hostname', 'sock', 'port', and 'username'
        # For 'port' and 'username' only update if using object defaults
        if connect_dict['port'] == 22:
            connect_dict['port'] = int(source.get('port', self.port))
        if connect_dict['username'] == '':
            connect_dict['username'] = source.get('username', self.username)
        if proxy:
            connect_dict['sock'] = proxy
        connect_dict['hostname'] = source.get('hostname', self.host)

        return connect_dict

    def _connect_params_dict(self):
        """Generate dictionary of Paramiko connection parameters."""
        conn_dict = {
            'hostname': self.host,
            'port': self.port,
            'username': self.username,
            'password': self.password,
            'look_for_keys': self.use_keys,
            'allow_agent': self.allow_agent,
            'key_filename': self.key_file,
            'timeout': self.timeout,
        }

        # Check if using SSH 'config' file mainly for SSH proxy support
        if self.ssh_config_file:
            conn_dict = self._use_ssh_config(conn_dict)
        return conn_dict

    def _sanitize_output(self, output, strip_command=False, command_string=None,
                         strip_prompt=False):
        """Sanitize the output."""
        if self.ansi_escape_codes:
            output = self.strip_ansi_escape_codes(output)
        output = self.normalize_linefeeds(output)
        if strip_command and command_string:
            command_string = self.normalize_linefeeds(command_string)
            output = self.strip_command(command_string, output)
        if strip_prompt:
            output = self.strip_prompt(output)
        return output

    def establish_connection(self, width=None, height=None):
        """
        Establish SSH connection to the network device

        Timeout will generate a NetMikoTimeoutException
        Authentication failure will generate a NetMikoAuthenticationException

        width and height are needed for Fortinet paging setting.
        """
        if self.protocol == 'telnet':
            self.remote_conn = telnetlib.Telnet(self.host, port=self.port, timeout=self.timeout)
            self.telnet_login()
        elif self.protocol == 'serial':
            self.serial_settings["port"] = str(self.port).split(" ")[0]
            for k in self.serial_settings:
                self.serial_defaults[k] = self.serial_settings[k]
            self.serial_settings = self.serial_defaults
            self.remote_conn = serial.Serial(**self.serial_settings)
            self.serial_login()
        elif self.protocol == 'ssh':
            ssh_connect_params = self._connect_params_dict()
            self.remote_conn_pre = self._build_ssh_client()

            # initiate SSH connection
            try:
                self.remote_conn_pre.connect(**ssh_connect_params)
            except socket.error:
                msg = "Connection to device timed-out: {device_type} {ip}:{port}".format(
                    device_type=self.device_type, ip=self.host, port=self.port)
                raise NetMikoTimeoutException(msg)
            except paramiko.ssh_exception.AuthenticationException as auth_err:
                msg = "Authentication failure: unable to connect {device_type} {ip}:{port}".format(
                    device_type=self.device_type, ip=self.host, port=self.port)
                msg += self.RETURN + str(auth_err)
                raise NetMikoAuthenticationException(msg)

            if self.verbose:
                print("SSH connection established to {0}:{1}".format(self.host, self.port))

            # Use invoke_shell to establish an 'interactive session'
            if width and height:
                self.remote_conn = self.remote_conn_pre.invoke_shell(term='vt100', width=width,
                                                                     height=height)
            else:
                self.remote_conn = self.remote_conn_pre.invoke_shell()

            self.remote_conn.settimeout(self.timeout)
            if self.keepalive:
                self.remote_conn.transport.set_keepalive(self.keepalive)
            self.special_login_handler()
            if self.verbose:
                print("Interactive SSH session established")
        return ""

    def _test_channel_read(self, count=40, pattern=""):
        """Try to read the channel (generally post login) verify you receive data back."""
        def _increment_delay(main_delay, increment=1.1, maximum=8):
            """Increment sleep time to a maximum value."""
            main_delay = main_delay * increment
            if main_delay >= maximum:
                main_delay = maximum
            return main_delay

        i = 0
        delay_factor = self.select_delay_factor(delay_factor=0)
        main_delay = delay_factor * .1
        time.sleep(main_delay * 10)
        new_data = ""
        while i <= count:
            new_data += self._read_channel_timing()
            if new_data and pattern:
                if re.search(pattern, new_data):
                    break
            elif new_data:
                break
            else:
                self.write_channel(self.RETURN)
            main_delay = _increment_delay(main_delay)
            time.sleep(main_delay)
            i += 1

        # check if data was ever present
        if new_data:
            return ""
        else:
            raise NetMikoTimeoutException("Timed out waiting for data")

    def _build_ssh_client(self):
        """Prepare for Paramiko SSH connection."""
        # Create instance of SSHClient object
        remote_conn_pre = paramiko.SSHClient()

        # Load host_keys for better SSH security
        if self.system_host_keys:
            remote_conn_pre.load_system_host_keys()
        if self.alt_host_keys and path.isfile(self.alt_key_file):
            remote_conn_pre.load_host_keys(self.alt_key_file)

        # Default is to automatically add untrusted hosts (make sure appropriate for your env)
        remote_conn_pre.set_missing_host_key_policy(self.key_policy)
        return remote_conn_pre

    def select_delay_factor(self, delay_factor):
        """Choose the greater of delay_factor or self.global_delay_factor."""
        if delay_factor >= self.global_delay_factor:
            return delay_factor
        else:
            return self.global_delay_factor

    def special_login_handler(self, delay_factor=1):
        """Handler for devices like WLC, Avaya ERS that throw up characters prior to login."""
        pass

    def disable_paging(self, command="terminal length 0", delay_factor=1):
        """Disable paging default to a Cisco CLI method."""
        delay_factor = self.select_delay_factor(delay_factor)
        time.sleep(delay_factor * .1)
        self.clear_buffer()
        command = self.normalize_cmd(command)
        log.debug("In disable_paging")
        log.debug("Command: {0}".format(command))
        self.write_channel(command)
        output = self.read_until_prompt()
        if self.ansi_escape_codes:
            output = self.strip_ansi_escape_codes(output)
        log.debug("{0}".format(output))
        log.debug("Exiting disable_paging")
        return output

    def set_terminal_width(self, command="", delay_factor=1):
        """
        CLI terminals try to automatically adjust the line based on the width of the terminal.
        This causes the output to get distorted when accessed programmatically.

        Set terminal width to 511 which works on a broad set of devices.
        """
        if not command:
            return ""
        delay_factor = self.select_delay_factor(delay_factor)
        command = self.normalize_cmd(command)
        self.write_channel(command)
        output = self.read_until_prompt()
        if self.ansi_escape_codes:
            output = self.strip_ansi_escape_codes(output)
        return output

    def set_base_prompt(self, pri_prompt_terminator='#',
                        alt_prompt_terminator='>', delay_factor=1):
        """
        Sets self.base_prompt

        Used as delimiter for stripping of trailing prompt in output.

        Should be set to something that is general and applies in multiple contexts. For Cisco
        devices this will be set to router hostname (i.e. prompt without '>' or '#').

        This will be set on entering user exec or privileged exec on Cisco, but not when
        entering/exiting config mode.
        """
        prompt = self.find_prompt(delay_factor=delay_factor)
        if not prompt[-1] in (pri_prompt_terminator, alt_prompt_terminator):
            raise ValueError("Router prompt not found: {0}".format(repr(prompt)))
        # Strip off trailing terminator
        self.base_prompt = prompt[:-1]
        return self.base_prompt

    def find_prompt(self, delay_factor=1):
        """Finds the current network device prompt, last line only."""
        delay_factor = self.select_delay_factor(delay_factor)
        self.clear_buffer()
        self.write_channel(self.RETURN)
        time.sleep(delay_factor * .1)

        # Initial attempt to get prompt
        prompt = self.read_channel()
        if self.ansi_escape_codes:
            prompt = self.strip_ansi_escape_codes(prompt)

        # Check if the only thing you received was a newline
        count = 0
        prompt = prompt.strip()
        while count <= 10 and not prompt:
            prompt = self.read_channel().strip()
            if prompt:
                if self.ansi_escape_codes:
                    prompt = self.strip_ansi_escape_codes(prompt).strip()
            else:
                self.write_channel(self.RETURN)
                time.sleep(delay_factor * .1)
            count += 1

        # If multiple lines in the output take the last line
        prompt = self.normalize_linefeeds(prompt)
        prompt = prompt.split(self.RESPONSE_RETURN)[-1]
        prompt = prompt.strip()
        if not prompt:
            raise ValueError("Unable to find prompt: {}".format(prompt))
        time.sleep(delay_factor * .1)
        self.clear_buffer()
        return prompt

    def clear_buffer(self):
        """Read any data available in the channel."""
        self.read_channel()

    def send_command_timing(self, command_string, delay_factor=1, max_loops=150,
                            strip_prompt=True, strip_command=True, normalize=True):
        """Execute command_string on the SSH channel using a delay-based mechanism. Generally
        used for show commands.

        :param command_string: The command to be executed on the remote device.
        :type command_string: str
        :param delay_factor: Multiplying factor used to adjust delays (default: 1).
        :type delay_factor: int
        :param max_loops: Controls wait time in conjunction with delay_factor (default: 150).
        :type max_loops: int
        :param strip_prompt: Remove the trailing router prompt from the output (default: True).
        :type strip_prompt: bool
        :param strip_command: Remove the echo of the command from the output (default: True).
        :type strip_command: bool
        :param normalize: Ensure the proper enter is sent at end of command (default: True).
        :type normalize: bool
        """
        output = ''
        delay_factor = self.select_delay_factor(delay_factor)
        self.clear_buffer()
        if normalize:
            command_string = self.normalize_cmd(command_string)

        self.write_channel(command_string)
        output = self._read_channel_timing(delay_factor=delay_factor, max_loops=max_loops)
        output = self._sanitize_output(output, strip_command=strip_command,
                                       command_string=command_string, strip_prompt=strip_prompt)
        return output

    def strip_prompt(self, a_string):
        """Strip the trailing router prompt from the output."""
        response_list = a_string.split(self.RESPONSE_RETURN)
        last_line = response_list[-1]
        if self.base_prompt in last_line:
            return self.RESPONSE_RETURN.join(response_list[:-1])
        else:
            return a_string

    def send_command(self, command_string, expect_string=None,
                     delay_factor=1, max_loops=500, auto_find_prompt=True,
                     strip_prompt=True, strip_command=True, normalize=True):
        """Execute command_string on the SSH channel using a pattern-based mechanism. Generally
        used for show commands. By default this method will keep waiting to receive data until the
        network device prompt is detected. The current network device prompt will be determined
        automatically.

        :param command_string: The command to be executed on the remote device.
        :type command_string: str
        :param expect_string: Regular expression pattern to use for determining end of output.
            If left blank will default to being based on router prompt.
        :type expect_str: str
        :param delay_factor: Multiplying factor used to adjust delays (default: 1).
        :type delay_factor: int
        :param max_loops: Controls wait time in conjunction with delay_factor (default: 150).
        :type max_loops: int
        :param strip_prompt: Remove the trailing router prompt from the output (default: True).
        :type strip_prompt: bool
        :param strip_command: Remove the echo of the command from the output (default: True).
        :type strip_command: bool
        :param normalize: Ensure the proper enter is sent at end of command (default: True).
        :type normalize: bool
        """
        delay_factor = self.select_delay_factor(delay_factor)

        # Find the current router prompt
        if expect_string is None:
            if auto_find_prompt:
                try:
                    prompt = self.find_prompt(delay_factor=delay_factor)
                except ValueError:
                    prompt = self.base_prompt
            else:
                prompt = self.base_prompt
            search_pattern = re.escape(prompt.strip())
        else:
            search_pattern = expect_string

        if normalize:
            command_string = self.normalize_cmd(command_string)

        time.sleep(delay_factor * .2)
        self.clear_buffer()
        self.write_channel(command_string)

        # Keep reading data until search_pattern is found (or max_loops)
        i = 1
        output = ''
        while i <= max_loops:
            new_data = self.read_channel()
            if new_data:
                output += new_data
                try:
                    lines = output.split(self.RETURN)
                    first_line = lines[0]
                    # First line is the echo line containing the command. In certain situations
                    # it gets repainted and needs filtered
                    if BACKSPACE_CHAR in first_line:
                        pattern = search_pattern + r'.*$'
                        first_line = re.sub(pattern, repl='', string=first_line)
                        lines[0] = first_line
                        output = self.RETURN.join(lines)
                except IndexError:
                    pass
                if re.search(search_pattern, output):
                    break
            else:
                time.sleep(delay_factor * .2)
            i += 1
        else:   # nobreak
            raise IOError("Search pattern never detected in send_command_expect: {0}".format(
                search_pattern))

        output = self._sanitize_output(output, strip_command=strip_command,
                                       command_string=command_string, strip_prompt=strip_prompt)
        return output

    def send_command_expect(self, *args, **kwargs):
        """Support previous name of send_command method."""
        return self.send_command(*args, **kwargs)

    @staticmethod
    def strip_backspaces(output):
        """Strip any backspace characters out of the output."""
        backspace_char = '\x08'
        return output.replace(backspace_char, '')

    def strip_command(self, command_string, output):
        """
        Strip command_string from output string

        Cisco IOS adds backspaces into output for long commands (i.e. for commands that line wrap)
        """
        backspace_char = '\x08'

        # Check for line wrap (remove backspaces)
        if backspace_char in output:
            output = output.replace(backspace_char, '')
            output_lines = output.split(self.RESPONSE_RETURN)
            new_output = output_lines[1:]
            return self.RESPONSE_RETURN.join(new_output)
        else:
            command_length = len(command_string)
            return output[command_length:]

    def normalize_linefeeds(self, a_string):
        """Convert `\r\r\n`,`\r\n`, `\n\r` to `\n.`"""
        newline = re.compile('(\r\r\r\n|\r\r\n|\r\n|\n\r)')
        a_string = newline.sub(self.RESPONSE_RETURN, a_string)
        if self.RESPONSE_RETURN == '\n':
            # Convert any remaining \r to \n
            return re.sub('\r', self.RESPONSE_RETURN, a_string)

    def normalize_cmd(self, command):
        """Normalize CLI commands to have a single trailing newline."""
        command = command.rstrip()
        command += self.RETURN
        return command

    def check_enable_mode(self, check_string=''):
        """Check if in enable mode. Return boolean."""
        self.write_channel(self.RETURN)
        output = self.read_until_prompt()
        return check_string in output

    def enable(self, cmd='', pattern='ssword', re_flags=re.IGNORECASE):
        """Enter enable mode."""
        output = ""
        if not self.check_enable_mode():
            self.write_channel(self.normalize_cmd(cmd))
            output += self.read_until_prompt_or_pattern(pattern=pattern, re_flags=re_flags)
            self.write_channel(self.normalize_cmd(self.secret))
            output += self.read_until_prompt()
            if not self.check_enable_mode():
                msg = "Failed to enter enable mode. Please ensure you pass " \
                      "the 'secret' argument to ConnectHandler."
                raise ValueError(msg)
        return output

    def exit_enable_mode(self, exit_command=''):
        """Exit enable mode."""
        output = ""
        if self.check_enable_mode():
            self.write_channel(self.normalize_cmd(exit_command))
            output += self.read_until_prompt()
            if self.check_enable_mode():
                raise ValueError("Failed to exit enable mode.")
        return output

    def check_config_mode(self, check_string='', pattern=''):
        """Checks if the device is in configuration mode or not."""
        self.write_channel(self.RETURN)
        output = self.read_until_pattern(pattern=pattern)
        return check_string in output

    def config_mode(self, config_command='', pattern=''):
        """Enter into config_mode."""
        output = ''
        if not self.check_config_mode():
            self.write_channel(self.normalize_cmd(config_command))
            output = self.read_until_pattern(pattern=pattern)
            if not self.check_config_mode():
                raise ValueError("Failed to enter configuration mode.")
        return output

    def exit_config_mode(self, exit_config='', pattern=''):
        """Exit from configuration mode."""
        output = ''
        if self.check_config_mode():
            self.write_channel(self.normalize_cmd(exit_config))
            output = self.read_until_pattern(pattern=pattern)
            if self.check_config_mode():
                raise ValueError("Failed to exit configuration mode")
        log.debug("exit_config_mode: {0}".format(output))
        return output

    def send_config_from_file(self, config_file=None, **kwargs):
        """
        Send configuration commands down the SSH channel from a file.

        The file is processed line-by-line and each command is sent down the
        SSH channel.

        **kwargs are passed to send_config_set method.
        """
        with io.open(config_file, "rt", encoding='utf-8') as cfg_file:
            return self.send_config_set(cfg_file, **kwargs)

    def send_config_set(self, config_commands=None, exit_config_mode=True, delay_factor=1,
                        max_loops=150, strip_prompt=False, strip_command=False):
        """
        Send configuration commands down the SSH channel.

        config_commands is an iterable containing all of the configuration commands.
        The commands will be executed one after the other.

        Automatically exits/enters configuration mode.
        """
        delay_factor = self.select_delay_factor(delay_factor)
        if config_commands is None:
            return ''
        elif isinstance(config_commands, string_types):
            config_commands = (config_commands,)

        if not hasattr(config_commands, '__iter__'):
            raise ValueError("Invalid argument passed into send_config_set")

        # Send config commands
        output = self.config_mode()
        for cmd in config_commands:
            self.write_channel(self.normalize_cmd(cmd))
            time.sleep(delay_factor * .5)

        # Gather output
        output += self._read_channel_timing(delay_factor=delay_factor, max_loops=max_loops)
        if exit_config_mode:
            output += self.exit_config_mode()
        output = self._sanitize_output(output)
        log.debug("{0}".format(output))
        return output

    def strip_ansi_escape_codes(self, string_buffer):
        """
        Remove any ANSI (VT100) ESC codes from the output

        http://en.wikipedia.org/wiki/ANSI_escape_code

        Note: this does not capture ALL possible ANSI Escape Codes only the ones
        I have encountered

        Current codes that are filtered:
        ESC = '\x1b' or chr(27)
        ESC = is the escape character [^ in hex ('\x1b')
        ESC[24;27H   Position cursor
        ESC[?25h     Show the cursor
        ESC[E        Next line (HP does ESC-E)
        ESC[K        Erase line from cursor to the end of line
        ESC[2K       Erase entire line
        ESC[1;24r    Enable scrolling from start to row end
        ESC[?6l      Reset mode screen with options 640 x 200 monochrome (graphics)
        ESC[?7l      Disable line wrapping
        ESC[2J       Code erase display
        ESC[00;32m   Color Green (30 to 37 are different colors) more general pattern is
                     ESC[\d\d;\d\dm and ESC[\d\d;\d\d;\d\dm

        HP ProCurve's, Cisco SG300, and F5 LTM's require this (possible others)
        """
        log.debug("In strip_ansi_escape_codes")
        log.debug("repr = {0}".format(repr(string_buffer)))

        code_position_cursor = chr(27) + r'\[\d+;\d+H'
        code_show_cursor = chr(27) + r'\[\?25h'
        code_next_line = chr(27) + r'E'
        code_erase_line_end = chr(27) + r'\[K'
        code_erase_line = chr(27) + r'\[2K'
        code_erase_start_line = chr(27) + r'\[K'
        code_enable_scroll = chr(27) + r'\[\d+;\d+r'
        code_form_feed = chr(27) + r'\[1L'
        code_carriage_return = chr(27) + r'\[1M'
        code_disable_line_wrapping = chr(27) + r'\[\?7l'
        code_reset_mode_screen_options = chr(27) + r'\[\?\d+l'
        code_erase_display = chr(27) + r'\[2J'
        code_graphics_mode = chr(27) + r'\[\d\d;\d\dm'
        code_graphics_mode2 = chr(27) + r'\[\d\d;\d\d;\d\dm'

        code_set = [code_position_cursor, code_show_cursor, code_erase_line, code_enable_scroll,
                    code_erase_start_line, code_form_feed, code_carriage_return,
                    code_disable_line_wrapping, code_erase_line_end,
                    code_reset_mode_screen_options, code_erase_display,
                    code_graphics_mode, code_graphics_mode2]

        output = string_buffer
        for ansi_esc_code in code_set:
            output = re.sub(ansi_esc_code, '', output)

        # CODE_NEXT_LINE must substitute with return
        output = re.sub(code_next_line, self.RETURN, output)

        log.debug("new_output = {0}".format(output))
        log.debug("repr = {0}".format(repr(output)))

        return output

    def cleanup(self):
        """Any needed cleanup before closing connection."""
        pass

    def disconnect(self):
        """Gracefully close the SSH connection."""
        self.cleanup()
        if self.protocol == 'ssh':
<<<<<<< HEAD
            try:
                self.remote_conn_pre.close()
            except OSError:
                # There can be timing issues with 'exit' from the CLI and whether remote_conn_pre
                # can be closed cleanly.
                pass
        elif self.protocol == 'telnet':
=======
            self.remote_conn_pre.close()
        elif self.protocol == 'telnet' or 'serial':
>>>>>>> 9f4f6f03
            self.remote_conn.close()
        self.remote_conn = None

    def commit(self):
        """Commit method for platforms that support this."""
        raise AttributeError("Network device does not support 'commit()' method")


class TelnetConnection(BaseConnection):
    pass<|MERGE_RESOLUTION|>--- conflicted
+++ resolved
@@ -1090,18 +1090,13 @@
         """Gracefully close the SSH connection."""
         self.cleanup()
         if self.protocol == 'ssh':
-<<<<<<< HEAD
             try:
                 self.remote_conn_pre.close()
             except OSError:
                 # There can be timing issues with 'exit' from the CLI and whether remote_conn_pre
                 # can be closed cleanly.
                 pass
-        elif self.protocol == 'telnet':
-=======
-            self.remote_conn_pre.close()
         elif self.protocol == 'telnet' or 'serial':
->>>>>>> 9f4f6f03
             self.remote_conn.close()
         self.remote_conn = None
 
